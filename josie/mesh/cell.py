--- conflicted
+++ resolved
@@ -221,12 +221,18 @@
         ne = np.asarray(ne)
 
         volume = (
-            np.linalg.norm(np.cross(sw - nw, se - sw)[..., np.newaxis], axis=-1) / 2
+            np.linalg.norm(
+                np.cross(sw - nw, se - sw)[..., np.newaxis], axis=-1
+            )
+            / 2
         )
 
         volume = (
             volume
-            + np.linalg.norm(np.cross(se - ne, ne - nw)[..., np.newaxis], axis=-1) / 2
+            + np.linalg.norm(
+                np.cross(se - ne, ne - nw)[..., np.newaxis], axis=-1
+            )
+            / 2
         )
 
         return volume
@@ -312,7 +318,9 @@
         )
 
         volumes = np.full((nx + 2, ny + 2), np.nan)
-        normals = np.full((nx + 2, ny + 2, cls.num_points, MAX_DIMENSIONALITY), np.nan)
+        normals = np.full(
+            (nx + 2, ny + 2, cls.num_points, MAX_DIMENSIONALITY), np.nan
+        )
         surfaces = np.full((nx + 2, ny + 2, cls.num_points), np.nan)
 
         cells = MeshCellSet(
@@ -330,11 +338,7 @@
         ne = np.transpose(np.asarray((x[1:, 1:], y[1:, 1:])), (1, 2, 0))
 
         mesh.points = np.stack((nw, sw, se, ne), axis=-2)
-<<<<<<< HEAD
-        cells.centroids = np.asarray(cls.centroid(nw, sw, se, ne))[..., np.newaxis, :]
-=======
         cells.centroids = np.asarray(cls.centroid(nw, sw, se, ne))
->>>>>>> 1d9ed9ad
         cells.volumes = cls.volume(nw, sw, se, ne)
         cells.surfaces[..., NormalDirection.LEFT] = cls.face_surface(nw, sw)
         cells.surfaces[..., NormalDirection.BOTTOM] = cls.face_surface(sw, se)
@@ -366,11 +370,14 @@
             boundary_idx = boundary.cells_idx
             ghost_idx = boundary.ghost_cells_idx
 
-            boundary_centroids = mesh.cells._centroids[boundary_idx[0], boundary_idx[1]]
+            boundary_centroids = mesh.cells._centroids[
+                boundary_idx[0], boundary_idx[1]
+            ]
 
             # Compute the ghost cells centroids
             mesh.cells._centroids[ghost_idx[0], ghost_idx[1]] = (
-                boundary_centroids + cls._side_normal[side.name] * mesh.cells.min_length
+                boundary_centroids
+                + cls._side_normal[side.name] * mesh.cells.min_length
             )
 
     @classmethod
@@ -433,10 +440,12 @@
             return 1.0 / np.sqrt(2 / (2 * n + 1))
 
         # Pseudo-Vandermonde matrix
-        with np.nditer(V, flags=["multi_index"], op_flags=["writeonly"]) as it:
+        with np.nditer(
+            V, flags=["multi_index"], op_flags=[["writeonly"]]
+        ) as it:
             for x in it:
                 i, j, n, m = it.multi_index
-                x[...] = (
+                x[...] = (  # type: ignore
                     sqrtgamma(n)
                     * sp.legendre(n)(quad_points_1D[i])
                     * sqrtgamma(m)
@@ -463,10 +472,12 @@
             return 1.0 / np.sqrt(2 / (2 * n + 1))
 
         # Pseudo-Vandermonde matrix
-        with np.nditer(V, flags=["multi_index"], op_flags=["writeonly"]) as it:
+        with np.nditer(
+            V, flags=["multi_index"], op_flags=[["writeonly"]]
+        ) as it:
             for x in it:
                 i, n = it.multi_index
-                x[...] = sqrtgamma(n) * sp.legendre(n)(quad_points_1D[i])
+                x[...] = sqrtgamma(n) * sp.legendre(n)(quad_points_1D[i])  # type: ignore
 
         return V
 
@@ -557,11 +568,11 @@
 
         # X derivative of Pseudo-Vandermonde matrix
         with np.nditer(
-            Vx, flags=["multi_index"], op_flags=["writeonly"]
+            Vx, flags=["multi_index"], op_flags=[["writeonly"]]
         ) as it:
             for x in it:
                 i, j, n, m = it.multi_index
-                x[...] = (
+                x[...] = (  # type: ignore
                     sqrtgamma(n)
                     * sp.legendre(n).deriv()(quad_points_1D[i])
                     * sqrtgamma(m)
@@ -570,11 +581,11 @@
 
         # Y derivative of Pseudo-Vandermonde matrix
         with np.nditer(
-            Vy, flags=["multi_index"], op_flags=["writeonly"]
+            Vy, flags=["multi_index"], op_flags=[["writeonly"]]
         ) as it:
             for x in it:
                 i, j, n, m = it.multi_index
-                x[...] = (
+                x[...] = (  # type: ignore
                     sqrtgamma(n)
                     * sp.legendre(n)(quad_points_1D[i])
                     * sqrtgamma(m)
